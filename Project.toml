name = "PlantMeteo"
uuid = "4630fe09-e0fb-4da5-a846-781cb73437b6"
authors = ["remi.vezy <VEZY@users.noreply.github.com> and contributors"]
version = "0.1.2"

[deps]
CSV = "336ed68f-0bac-5ca0-87d4-7b16caf5d00b"
DataFrames = "a93c6f00-e57d-5684-b7b6-d8193f3e46c0"
Dates = "ade2ca70-3891-5945-98fb-dc099432e06a"
HTTP = "cd3eb016-35fb-5094-929b-558a96fad6f3"
JSON = "682c06a0-de6a-54ab-a142-c8b1cf79cde6"
Statistics = "10745b16-79ce-11e8-11f9-7d13ad32a3b2"
Tables = "bd369af6-aec1-5ad0-b16a-f7cc5008161c"
Term = "22787eb5-b846-44ae-b979-8e399b8463ab"
YAML = "ddb6d928-2868-570f-bddf-ab3f9cf99eb6"

[compat]
CSV = "0.10"
<<<<<<< HEAD
JSON = "0.21"
=======
HTTP = "1"
>>>>>>> b7de2657
Tables = "1"
Term = "1"
YAML = "0.4"
julia = "1.6"

[extras]
Test = "8dfed614-e22c-5e08-85e1-65c5234f0b40"

[targets]
test = ["Test"]<|MERGE_RESOLUTION|>--- conflicted
+++ resolved
@@ -16,11 +16,8 @@
 
 [compat]
 CSV = "0.10"
-<<<<<<< HEAD
 JSON = "0.21"
-=======
 HTTP = "1"
->>>>>>> b7de2657
 Tables = "1"
 Term = "1"
 YAML = "0.4"
