--- conflicted
+++ resolved
@@ -13,11 +13,8 @@
 
 [compat]
 DataFrames = "1"
-<<<<<<< HEAD
 YAML = "0.4"
-=======
 Tables = "1"
->>>>>>> b8d0b2c0
 julia = "1.6"
 
 [extras]
