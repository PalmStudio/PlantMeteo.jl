name = "PlantMeteo"
uuid = "4630fe09-e0fb-4da5-a846-781cb73437b6"
authors = ["remi.vezy <VEZY@users.noreply.github.com> and contributors"]
version = "0.1.2"

[deps]
CSV = "336ed68f-0bac-5ca0-87d4-7b16caf5d00b"
DataFrames = "a93c6f00-e57d-5684-b7b6-d8193f3e46c0"
Dates = "ade2ca70-3891-5945-98fb-dc099432e06a"
Tables = "bd369af6-aec1-5ad0-b16a-f7cc5008161c"
Term = "22787eb5-b846-44ae-b979-8e399b8463ab"
YAML = "ddb6d928-2868-570f-bddf-ab3f9cf99eb6"

[compat]
CSV = "0.10"
DataFrames = "1"
<<<<<<< HEAD
Term = "1"
=======
YAML = "0.4"
Tables = "1"
>>>>>>> 30cb494f
julia = "1.6"

[extras]
Test = "8dfed614-e22c-5e08-85e1-65c5234f0b40"

[targets]
test = ["Test"]<|MERGE_RESOLUTION|>--- conflicted
+++ resolved
@@ -14,12 +14,9 @@
 [compat]
 CSV = "0.10"
 DataFrames = "1"
-<<<<<<< HEAD
 Term = "1"
-=======
 YAML = "0.4"
 Tables = "1"
->>>>>>> 30cb494f
 julia = "1.6"
 
 [extras]
